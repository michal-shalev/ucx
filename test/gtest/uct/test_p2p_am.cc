/**
* Copyright (C) Mellanox Technologies Ltd. 2001-2014.  ALL RIGHTS RESERVED.
*
* See file LICENSE for terms.
*/

#include "uct_p2p_test.h"

#include <string>

class uct_p2p_am_test : public uct_p2p_test
{
public:
    static const uint8_t AM_ID = 11;
    static const uint64_t SEED1 = 0xa1a1a1a1a1a1a1a1ul;
    static const uint64_t SEED2 = 0xa2a2a2a2a2a2a2a2ul;
    static const uint64_t MAGIC = 0xdeadbeef12345678ul;

    typedef struct {
        uint64_t magic;
        unsigned length;
        /* data follows */
    } receive_desc_t;

    typedef struct {
        unsigned        count;
    } tracer_ctx_t;

    uct_p2p_am_test() :
        uct_p2p_test(sizeof(receive_desc_t)),
        m_am_count(0),
        m_keep_data(false)
    {
        m_send_tracer.count = 0;
        m_recv_tracer.count = 0;
        pthread_mutex_init(&m_lock, NULL);
    }

    virtual void init() {
        uct_p2p_test::init();
        m_am_count = 0;
        uct_iface_set_am_tracer(sender().iface(),   am_tracer, &m_send_tracer);
        if (&sender() != &receiver()) {
            uct_iface_set_am_tracer(receiver().iface(), am_tracer, &m_recv_tracer);
        }
    }

    virtual void cleanup() {
        uct_iface_set_am_tracer(receiver().iface(), NULL, NULL);
        uct_iface_set_am_tracer(sender().iface(), NULL, NULL);
        uct_p2p_test::cleanup();
    }

    static ucs_status_t am_handler(void *arg, void *data, size_t length, void *desc) {
        uct_p2p_am_test *self = reinterpret_cast<uct_p2p_am_test*>(arg);
        return self->am_handler(data, length, desc);
    }

    static void am_tracer(void *arg, uct_am_trace_type_t type, uint8_t id,
                          const void *data, size_t length, char *buffer,
                          size_t max)
    {
        tracer_ctx_t *ctx = (tracer_ctx_t *)arg;

        EXPECT_EQ(uint8_t(AM_ID), id);
        mapped_buffer::pattern_check(data, length, SEED1);
        *buffer = '\0';
        ++ctx->count;
    }

    ucs_status_t am_handler(void *data, size_t length, void *desc) {
        pthread_mutex_lock(&m_lock);
        ++m_am_count;
        pthread_mutex_unlock(&m_lock);

        if (m_keep_data) {
            receive_desc_t *my_desc = (receive_desc_t *)desc;
            my_desc->magic  = MAGIC;
            my_desc->length = length;
            if (data != my_desc + 1) {
                memcpy(my_desc + 1, data, length);
            }
            pthread_mutex_lock(&m_lock);
            m_backlog.push_back(my_desc);
            pthread_mutex_unlock(&m_lock);
            return UCS_INPROGRESS;
        }
        mapped_buffer::pattern_check(data, length, SEED1);
        return UCS_OK;
    }

    void check_backlog() {
        pthread_mutex_lock(&m_lock);
        while (!m_backlog.empty()) {
            receive_desc_t *my_desc = m_backlog.back();
            m_backlog.pop_back();
            EXPECT_EQ(uint64_t(MAGIC), my_desc->magic);
            mapped_buffer::pattern_check(my_desc + 1, my_desc->length, SEED1);
            pthread_mutex_unlock(&m_lock);
            uct_iface_release_am_desc(my_desc);
            pthread_mutex_lock(&m_lock);
        }
        pthread_mutex_unlock(&m_lock);
    }

    ucs_status_t am_short(uct_ep_h ep, const mapped_buffer& sendbuf,
                          const mapped_buffer& recvbuf)
    {
        uint64_t hdr = *(uint64_t*)sendbuf.ptr();
        return uct_ep_am_short(ep, AM_ID, hdr, (char*)sendbuf.ptr() + sizeof(hdr),
                               sendbuf.length() - sizeof(hdr));
    }

    ucs_status_t am_bcopy(uct_ep_h ep, const mapped_buffer& sendbuf,
                          const mapped_buffer& recvbuf)
    {
        ssize_t packed_len;
        packed_len = uct_ep_am_bcopy(ep, AM_ID, mapped_buffer::pack, (void*)&sendbuf);
        if (packed_len >= 0) {
            EXPECT_EQ(sendbuf.length(), (size_t)packed_len);
            return UCS_OK;
        } else {
            return (ucs_status_t)packed_len;
        }
    }

    ucs_status_t am_zcopy(uct_ep_h ep, const mapped_buffer& sendbuf,
                          const mapped_buffer& recvbuf)
    {
        size_t max_hdr  = ucs_min(sender().iface_attr().cap.am.max_hdr,
                                  sendbuf.length());
        size_t hdr_size = rand() % (max_hdr + 1);
        return uct_ep_am_zcopy(ep,
                               AM_ID,
                               sendbuf.ptr(),
                               hdr_size,
                               (char*)sendbuf.ptr() + hdr_size,
                               sendbuf.length()     - hdr_size,
                               sendbuf.memh(),
                               comp());
    }

    void test_xfer_do(send_func_t send, size_t length, direction_t direction,
                      uint32_t am_mode)
    {
        ucs_status_t status;

        m_am_count = 0;
        m_send_tracer.count = 0;
        m_recv_tracer.count = 0;

        status = uct_iface_set_am_handler(receiver().iface(), AM_ID, am_handler,
                                          this, am_mode);
        ASSERT_UCS_OK(status);

        mapped_buffer sendbuf(length, SEED1, sender());
        mapped_buffer recvbuf(0, 0, sender()); /* dummy */

        blocking_send(send, sender_ep(), sendbuf, recvbuf);
        sendbuf.pattern_fill(SEED2);

        while (m_am_count == 0) {
            short_progress_loop();
        }

        if (receiver().iface_attr().cap.flags & UCT_IFACE_FLAG_AM_DUP) {
            sender().flush();
            EXPECT_EQ(1u, m_am_count);
        } else {
            EXPECT_GE(m_am_count, 1u);
        }

        status = uct_iface_set_am_handler(receiver().iface(), AM_ID, NULL, NULL,
                                          am_mode);
        ASSERT_UCS_OK(status);

        check_backlog();

        if (ucs_log_enabled(UCS_LOG_LEVEL_TRACE_DATA)) {
            if (&sender() == &receiver()) {
                EXPECT_EQ(2u, m_send_tracer.count);
            } else {
                EXPECT_EQ(1u, m_send_tracer.count);
                EXPECT_EQ(1u, m_recv_tracer.count);
            }
        }
    }

    virtual void test_xfer(send_func_t send, size_t length, direction_t direction) {

        if (receiver().iface_attr().cap.flags & UCT_IFACE_FLAG_AM_CB_SYNC) {
            test_xfer_do(send, length, direction, UCT_AM_CB_FLAG_SYNC);
        }
        if (receiver().iface_attr().cap.flags & UCT_IFACE_FLAG_AM_CB_ASYNC) {
            test_xfer_do(send, length, direction, UCT_AM_CB_FLAG_ASYNC);
        }
    }

    void set_keep_data(bool keep) {
        m_keep_data = keep;
    }

    void am_sync_finish() {
        /* am message handler must be only invoked from progress */

        unsigned prev_am_count = m_am_count;
        twait(500);
        EXPECT_EQ(prev_am_count, m_am_count);
        short_progress_loop();
        EXPECT_EQ(prev_am_count+1, m_am_count);
    }

    void am_async_finish(unsigned prev_am_count) {
        /* am message handler must be only invoked within reasonable time if
         * progress is not called */
        twait(500);
        EXPECT_EQ(prev_am_count+1, m_am_count);
    }

protected:
    unsigned                     m_am_count;
private:
    bool                         m_keep_data;
    std::vector<receive_desc_t*> m_backlog;
    pthread_mutex_t              m_lock;
    tracer_ctx_t                 m_send_tracer;
    tracer_ctx_t                 m_recv_tracer;
};

UCS_TEST_P(uct_p2p_am_test, am_sync) {

    ucs_status_t status;

    check_caps(UCT_IFACE_FLAG_AM_CB_SYNC, UCT_IFACE_FLAG_AM_DUP);

    mapped_buffer recvbuf(0, 0, sender()); /* dummy */
    m_am_count = 0;

    status = uct_iface_set_am_handler(receiver().iface(), AM_ID, am_handler,
                                      this, UCT_AM_CB_FLAG_SYNC);
    ASSERT_UCS_OK(status);

    if (receiver().iface_attr().cap.flags & UCT_IFACE_FLAG_AM_SHORT) {
        mapped_buffer sendbuf_short(sender().iface_attr().cap.am.max_short,
                                    SEED1, sender());

        status = am_short(sender_ep(), sendbuf_short, recvbuf);
        EXPECT_UCS_OK(status);
        am_sync_finish();
    }

    if (receiver().iface_attr().cap.flags & UCT_IFACE_FLAG_AM_BCOPY) {
        mapped_buffer sendbuf_bcopy(sender().iface_attr().cap.am.max_bcopy,
                                    SEED1, sender());

        status = am_bcopy(sender_ep(), sendbuf_bcopy, recvbuf);
        EXPECT_UCS_OK(status);
        am_sync_finish();
    }

    if (receiver().iface_attr().cap.flags & UCT_IFACE_FLAG_AM_ZCOPY) {
        mapped_buffer sendbuf_zcopy(sender().iface_attr().cap.am.max_zcopy,
                                    SEED1, sender());

        am_zcopy(sender_ep(), sendbuf_zcopy, recvbuf);
        am_sync_finish();
    }

    status = uct_iface_set_am_handler(receiver().iface(), AM_ID, NULL, NULL,
                                      UCT_AM_CB_FLAG_SYNC);
    ASSERT_UCS_OK(status);
}

UCS_TEST_P(uct_p2p_am_test, am_async) {
    ucs_status_t status;

    check_caps(UCT_IFACE_FLAG_AM_CB_ASYNC, UCT_IFACE_FLAG_AM_DUP);

    mapped_buffer recvbuf(0, 0, sender()); /* dummy */
    unsigned am_count = m_am_count = 0;

    status = uct_iface_set_am_handler(receiver().iface(), AM_ID, am_handler,
                                      this, UCT_AM_CB_FLAG_ASYNC);
    ASSERT_UCS_OK(status);

    if (receiver().iface_attr().cap.flags & UCT_IFACE_FLAG_AM_SHORT) {
        mapped_buffer sendbuf_short(sender().iface_attr().cap.am.max_short,
                                    SEED1, sender());

        am_count = m_am_count;
        status = am_short(sender_ep(), sendbuf_short, recvbuf);
        EXPECT_UCS_OK(status);
        am_async_finish(am_count);
    }

    if (receiver().iface_attr().cap.flags & UCT_IFACE_FLAG_AM_BCOPY) {
        mapped_buffer sendbuf_bcopy(sender().iface_attr().cap.am.max_bcopy,
                                    SEED1, sender());

        am_count = m_am_count;
        status = am_bcopy(sender_ep(), sendbuf_bcopy, recvbuf);
        EXPECT_UCS_OK(status);
        am_async_finish(am_count);
    }

    if (receiver().iface_attr().cap.flags & UCT_IFACE_FLAG_AM_ZCOPY) {
        mapped_buffer sendbuf_zcopy(sender().iface_attr().cap.am.max_zcopy,
                                    SEED1, sender());

        am_count = m_am_count;
        am_zcopy(sender_ep(), sendbuf_zcopy, recvbuf);
        am_async_finish(am_count);
    }

    status = uct_iface_set_am_handler(receiver().iface(), AM_ID, NULL, NULL,
                                      UCT_AM_CB_FLAG_ASYNC);
    ASSERT_UCS_OK(status);
}

class uct_p2p_am_misc : public uct_p2p_am_test
{
public:
    static const unsigned RX_MAX_BUFS;
    static const unsigned RX_QUEUE_LEN;

    template<typename T>
    std::string to_string(T v) {
        std::stringstream ss;
        ss << v;
        return ss.str();
    }

    uct_p2p_am_misc() :
        uct_p2p_am_test() {
        ucs_status_t status_ib_bufs, status_ib_qlen, status_bufs;
        m_rx_buf_limit_failed = 0;
        status_ib_bufs = uct_config_modify(m_iface_config, "IB_RX_MAX_BUFS" , to_string(RX_MAX_BUFS).c_str());
        status_ib_qlen = uct_config_modify(m_iface_config, "IB_RX_QUEUE_LEN", to_string(RX_QUEUE_LEN).c_str());
        status_bufs    = uct_config_modify(m_iface_config, "RX_MAX_BUFS"    , to_string(RX_MAX_BUFS).c_str());
        if ((status_ib_bufs != UCS_OK) && (status_ib_qlen != UCS_OK) &&
            (status_bufs != UCS_OK)) {
            /* none of the above environment parameters were set successfully
             * (for UCTs that don't have them) */
            m_rx_buf_limit_failed = 1;
        }

    }

    ucs_status_t send_with_timeout(uct_ep_h ep, const mapped_buffer& sendbuf,
                                   const mapped_buffer& recvbuf, double timeout)
    {
        ucs_time_t loop_end_limit;
        ucs_status_t status = UCS_ERR_NO_RESOURCE;

        loop_end_limit = ucs_get_time() + ucs_time_from_sec(timeout);

        while ((ucs_get_time() < loop_end_limit) && (status != UCS_OK)) {
            status = am_short(sender_ep(), sendbuf, recvbuf);
            progress();
        }
        return status;
    }

    unsigned    m_rx_buf_limit_failed;
};


UCS_TEST_P(uct_p2p_am_test, am_short) {
    check_caps(UCT_IFACE_FLAG_AM_SHORT);
    test_xfer_multi(static_cast<send_func_t>(&uct_p2p_am_test::am_short),
                    sizeof(uint64_t),
                    sender().iface_attr().cap.am.max_short,
                    DIRECTION_SEND_TO_RECV);
}

UCS_TEST_P(uct_p2p_am_test, am_bcopy) {
    check_caps(UCT_IFACE_FLAG_AM_BCOPY);
    test_xfer_multi(static_cast<send_func_t>(&uct_p2p_am_test::am_bcopy),
                    0ul,
                    sender().iface_attr().cap.am.max_bcopy,
                    DIRECTION_SEND_TO_RECV);
}

UCS_TEST_P(uct_p2p_am_test, am_short_keep_data) {
    check_caps(UCT_IFACE_FLAG_AM_SHORT, UCT_IFACE_FLAG_AM_DUP);
    set_keep_data(true);
    test_xfer_multi(static_cast<send_func_t>(&uct_p2p_am_test::am_short),
                    sizeof(uint64_t),
                    sender().iface_attr().cap.am.max_short,
                    DIRECTION_SEND_TO_RECV);
}

UCS_TEST_P(uct_p2p_am_test, am_bcopy_keep_data) {
    check_caps(UCT_IFACE_FLAG_AM_BCOPY);
    set_keep_data(true);
    test_xfer_multi(static_cast<send_func_t>(&uct_p2p_am_test::am_bcopy),
                    sizeof(uint64_t),
                    sender().iface_attr().cap.am.max_bcopy,
                    DIRECTION_SEND_TO_RECV);
}

UCS_TEST_P(uct_p2p_am_test, am_zcopy) {
    check_caps(UCT_IFACE_FLAG_AM_ZCOPY);
    test_xfer_multi(static_cast<send_func_t>(&uct_p2p_am_test::am_zcopy),
                    0ul,
                    sender().iface_attr().cap.am.max_zcopy,
                    DIRECTION_SEND_TO_RECV);
}

<<<<<<< HEAD
UCT_INSTANTIATE_TEST_CASE(uct_p2p_am_test)
=======

const unsigned uct_p2p_am_misc::RX_MAX_BUFS = 1024; /* due to hard coded 'grow'
                                                       parameter in uct_ib_iface_recv_mpool_init */
const unsigned uct_p2p_am_misc::RX_QUEUE_LEN = 64;

UCS_TEST_P(uct_p2p_am_misc, no_rx_buffs) {

    mapped_buffer sendbuf(10 * sizeof(uint64_t), SEED1, sender());
    mapped_buffer recvbuf(0, 0, sender()); /* dummy */
    ucs_status_t status;

    if (RUNNING_ON_VALGRIND) {
        UCS_TEST_SKIP_R("skipping on valgrind");
    }

    if (&sender() == &receiver()) {
        UCS_TEST_SKIP_R("skipping on loopback");
    }

    if (m_rx_buf_limit_failed) {
        UCS_TEST_SKIP_R("Current transport doesn't have rx memory pool");
    }
    check_caps(UCT_IFACE_FLAG_AM_SHORT);

    /* set a callback for the uct to invoke for receiving the data */
    status = uct_iface_set_am_handler(receiver().iface(), AM_ID, am_handler, (void*)this, UCT_AM_CB_FLAG_SYNC);
    ASSERT_UCS_OK(status);

    /* send many messages and progress the receiver. the receiver will keep getting
     * UCS_INPROGRESS from the recv-handler and will keep consuming its rx memory pool.
     * the goal is to make the reciever's rx memory pool run out.
     * once this happens, the sender shouldn't be able to send */
    set_keep_data(true);
    status = send_with_timeout(sender_ep(), sendbuf, recvbuf, 1);
    while (status != UCS_ERR_NO_RESOURCE) {
        ASSERT_UCS_OK(status);
        status = send_with_timeout(sender_ep(), sendbuf, recvbuf, 3);
    }
    set_keep_data(false);
    check_backlog();
    short_progress_loop();

    /* check that now the sender is able to send */
    EXPECT_EQ(UCS_OK, send_with_timeout(sender_ep(), sendbuf, recvbuf, 6));
}

UCT_INSTANTIATE_TEST_CASE(uct_p2p_am_test)
UCT_INSTANTIATE_TEST_CASE(uct_p2p_am_misc)
>>>>>>> 094aa91c
<|MERGE_RESOLUTION|>--- conflicted
+++ resolved
@@ -407,9 +407,6 @@
                     DIRECTION_SEND_TO_RECV);
 }
 
-<<<<<<< HEAD
-UCT_INSTANTIATE_TEST_CASE(uct_p2p_am_test)
-=======
 
 const unsigned uct_p2p_am_misc::RX_MAX_BUFS = 1024; /* due to hard coded 'grow'
                                                        parameter in uct_ib_iface_recv_mpool_init */
@@ -457,5 +454,4 @@
 }
 
 UCT_INSTANTIATE_TEST_CASE(uct_p2p_am_test)
-UCT_INSTANTIATE_TEST_CASE(uct_p2p_am_misc)
->>>>>>> 094aa91c
+UCT_INSTANTIATE_TEST_CASE(uct_p2p_am_misc)