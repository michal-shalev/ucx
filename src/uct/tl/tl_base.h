--- conflicted
+++ resolved
@@ -88,22 +88,6 @@
 
 
 /**
-<<<<<<< HEAD
- * Transport operations
- */
-struct uct_tl_ops {
-
-    ucs_status_t (*query_resources)(uct_context_h context,
-                                    uct_resource_desc_t **resources_p,
-                                    unsigned *num_resources_p);
-
-    ucs_status_t (*iface_open)(uct_worker_h worker, const char *dev_name,
-                               size_t rx_headroom, const uct_iface_config_t *config,
-                               uct_iface_h *iface_p);
-};
-
-
-/**
  * Declare classes for structs defined in api/tl.h
  */
 UCS_CLASS_DECLARE(uct_iface_h, uct_iface_ops_t, uct_pd_h);
@@ -111,8 +95,6 @@
 
 
 /**
-=======
->>>>>>> f09ed99a
  * Active message handle table entry
  */
 typedef struct uct_am_handler {
