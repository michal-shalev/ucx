--- conflicted
+++ resolved
@@ -11,10 +11,6 @@
 #include "ugni_iface.h"
 #include "ugni_context.h"
 
-<<<<<<< HEAD
-=======
-
->>>>>>> f7c25bde
 static void uct_ugni_progress(void *arg)
 {
     /* TBD */
@@ -43,12 +39,7 @@
     uct_ugni_context_t *ugni_ctx = ucs_component_get(context, ugni, uct_ugni_context_t);
     uct_ugni_device_t *dev;
 
-<<<<<<< HEAD
     UCS_CLASS_CALL_SUPER_INIT(&uct_ugni_iface_ops);
-=======
-    extern uct_iface_ops_t uct_ugni_iface_ops;
-    UCS_CLASS_CALL_SUPER_INIT(uct_ugni_iface_ops);
->>>>>>> f7c25bde
 
     dev = uct_ugni_device_by_name(ugni_ctx, dev_name);
     if (NULL == dev) {
@@ -70,13 +61,9 @@
     ucs_notifier_chain_remove(&context->progress_chain, uct_ugni_progress, self);
 }
 
-<<<<<<< HEAD
 UCS_CLASS_DEFINE(uct_ugni_iface_t, uct_iface_t);
-static UCS_CLASS_DEFINE_NEW_FUNC(uct_ugni_iface_t, uct_iface_t, uct_context_h, const char*, uct_iface_config_t*);
-=======
 static UCS_CLASS_DEFINE_NEW_FUNC(uct_ugni_iface_t, uct_iface_t, uct_context_h,
                                  const char*, size_t, uct_iface_config_t*);
->>>>>>> f7c25bde
 static UCS_CLASS_DEFINE_DELETE_FUNC(uct_ugni_iface_t, uct_iface_t);
 
 uct_tl_ops_t uct_ugni_tl_ops = {
