/**
* Copyright (C) Mellanox Technologies Ltd. 2001-2015.  ALL RIGHTS RESERVED.
* Copyright (C) ARM Ltd. 2016-2017.  ALL RIGHTS RESERVED.
*
* See file LICENSE for terms.
*/

#include "ucp_worker.h"
#include "ucp_mm.h"
#include "ucp_request.inl"

#include <ucp/wireup/address.h>
#include <ucp/wireup/wireup_ep.h>
#include <ucp/tag/eager.h>
#include <ucp/tag/offload.h>
#include <ucp/stream/stream.h>
#include <ucs/datastruct/mpool.inl>
#include <ucs/datastruct/queue.h>
#include <ucs/type/cpu_set.h>
#include <ucs/sys/string.h>
#include <sys/poll.h>
#include <sys/eventfd.h>

#if ENABLE_STATS
static ucs_stats_class_t ucp_worker_stats_class = {
    .name           = "ucp_worker",
    .num_counters   = UCP_WORKER_STAT_LAST,
    .counter_names  = {
        [UCP_WORKER_STAT_TAG_RX_EAGER_MSG]         = "rx_eager_msg",
        [UCP_WORKER_STAT_TAG_RX_EAGER_SYNC_MSG]    = "rx_sync_msg",
        [UCP_WORKER_STAT_TAG_RX_EAGER_CHUNK_EXP]   = "rx_eager_chunk_exp",
        [UCP_WORKER_STAT_TAG_RX_EAGER_CHUNK_UNEXP] = "rx_eager_chunk_unexp",
        [UCP_WORKER_STAT_TAG_RX_RNDV_EXP]          = "rx_rndv_rts_exp",
        [UCP_WORKER_STAT_TAG_RX_RNDV_UNEXP]        = "rx_rndv_rts_unexp"
    }
};

static ucs_stats_class_t ucp_worker_tm_offload_stats_class = {
    .name           = "tag_offload",
    .num_counters   = UCP_WORKER_STAT_TAG_OFFLOAD_LAST,
    .counter_names  = {
        [UCP_WORKER_STAT_TAG_OFFLOAD_POSTED]           = "posted",
        [UCP_WORKER_STAT_TAG_OFFLOAD_MATCHED]          = "matched",
        [UCP_WORKER_STAT_TAG_OFFLOAD_MATCHED_SW_RNDV]  = "matched_sw_rndv",
        [UCP_WORKER_STAT_TAG_OFFLOAD_CANCELED]         = "canceled",
        [UCP_WORKER_STAT_TAG_OFFLOAD_BLOCK_TAG_EXCEED] = "block_tag_exceed",
        [UCP_WORKER_STAT_TAG_OFFLOAD_BLOCK_NON_CONTIG] = "block_non_contig",
        [UCP_WORKER_STAT_TAG_OFFLOAD_BLOCK_WILDCARD]   = "block_wildcard",
        [UCP_WORKER_STAT_TAG_OFFLOAD_BLOCK_SW_PEND]    = "block_sw_pend",
        [UCP_WORKER_STAT_TAG_OFFLOAD_BLOCK_NO_IFACE]   = "block_no_iface",
        [UCP_WORKER_STAT_TAG_OFFLOAD_RX_UNEXP_EGR]     = "rx_unexp_egr",
        [UCP_WORKER_STAT_TAG_OFFLOAD_RX_UNEXP_RNDV]    = "rx_unexp_rndv",
        [UCP_WORKER_STAT_TAG_OFFLOAD_RX_UNEXP_SW_RNDV] = "rx_unexp_sw_rndv",
    }
};
#endif


ucs_mpool_ops_t ucp_am_mpool_ops = {
    .chunk_alloc   = ucs_mpool_hugetlb_malloc,
    .chunk_release = ucs_mpool_hugetlb_free,
    .obj_init      = ucs_empty_function,
    .obj_cleanup   = ucs_empty_function
};


ucs_mpool_ops_t ucp_reg_mpool_ops = {
    .chunk_alloc   = ucp_mpool_malloc,
    .chunk_release = ucp_mpool_free,
    .obj_init      = ucp_mpool_obj_init,
    .obj_cleanup   = ucs_empty_function
};


void ucp_worker_iface_check_events(ucp_worker_iface_t *wiface, int force);


static ucs_status_t ucp_worker_wakeup_ctl_fd(ucp_worker_h worker, int op,
                                             int event_fd)
{
    struct epoll_event event = {0};
    int ret;

    if (!(worker->context->config.features & UCP_FEATURE_WAKEUP)) {
        return UCS_OK;
    }

    memset(&event.data, 0, sizeof(event.data));
    event.data.ptr = worker->user_data;
    event.events   = EPOLLIN;
    if (worker->flags & UCP_WORKER_FLAG_EDGE_TRIGGERED) {
        event.events |= EPOLLET;
    }

    ret = epoll_ctl(worker->epfd, op, event_fd, &event);
    if (ret == -1) {
        ucs_error("epoll_ctl(epfd=%d, op=%d, fd=%d) failed: %m", worker->epfd,
                  op, event_fd);
        return UCS_ERR_IO_ERROR;
    }

    return UCS_OK;
}

static void ucp_worker_set_am_handlers(ucp_worker_iface_t *wiface, int is_proxy)
{
    ucp_worker_h worker   = wiface->worker;
    ucp_context_h context = worker->context;
    ucs_status_t status;
    unsigned am_id;

    ucs_trace_func("iface=%p is_proxy=%d", wiface->iface, is_proxy);

    for (am_id = 0; am_id < UCP_AM_ID_LAST; ++am_id) {
        if (!(wiface->attr.cap.flags & (UCT_IFACE_FLAG_AM_SHORT |
                                        UCT_IFACE_FLAG_AM_BCOPY |
                                        UCT_IFACE_FLAG_AM_ZCOPY))) {
            continue;
        }

        if (!(context->config.features & ucp_am_handlers[am_id].features)) {
            continue;
        }

        if ((ucp_am_handlers[am_id].flags & UCT_CB_FLAG_SYNC) &&
            !(wiface->attr.cap.flags & UCT_IFACE_FLAG_CB_SYNC))
        {
            /* Do not register a sync callback on interface which does not
             * support it. The transport selection logic should not use async
             * transports for protocols with sync active message handlers.
             */
            continue;
        }

        if (is_proxy && (ucp_am_handlers[am_id].proxy_cb != NULL)) {
            /* we care only about sync active messages, and this also makes sure
             * the counter is not accessed from another thread.
             */
            ucs_assert(ucp_am_handlers[am_id].flags & UCT_CB_FLAG_SYNC);
            status = uct_iface_set_am_handler(wiface->iface, am_id,
                                              ucp_am_handlers[am_id].proxy_cb,
                                              wiface,
                                              ucp_am_handlers[am_id].flags);
        } else {
            status = uct_iface_set_am_handler(wiface->iface, am_id,
                                              ucp_am_handlers[am_id].cb,
                                              worker,
                                              ucp_am_handlers[am_id].flags);
        }
        if (status != UCS_OK) {
            ucs_fatal("failed to set active message handler id %d: %s", am_id,
                      ucs_status_string(status));
        }
    }
}

static ucs_status_t ucp_stub_am_handler(void *arg, void *data, size_t length,
                                        unsigned flags)
{
    ucp_worker_h worker = arg;
    ucs_trace("worker %p: drop message", worker);
    return UCS_OK;
}

static void ucp_worker_remove_am_handlers(ucp_worker_h worker)
{
    ucp_context_h context = worker->context;
    ucp_rsc_index_t tl_id;
    unsigned am_id;

    ucs_debug("worker %p: remove active message handlers", worker);

    for (tl_id = 0; tl_id < context->num_tls; ++tl_id) {
        if (!(worker->ifaces[tl_id].attr.cap.flags & (UCT_IFACE_FLAG_AM_SHORT |
                                                      UCT_IFACE_FLAG_AM_BCOPY |
                                                      UCT_IFACE_FLAG_AM_ZCOPY))) {
            continue;
        }
        for (am_id = 0; am_id < UCP_AM_ID_LAST; ++am_id) {
            if (context->config.features & ucp_am_handlers[am_id].features) {
                (void)uct_iface_set_am_handler(worker->ifaces[tl_id].iface,
                                               am_id, ucp_stub_am_handler,
                                               worker, UCT_CB_FLAG_ASYNC);
            }
        }
    }
}

static void ucp_worker_am_tracer(void *arg, uct_am_trace_type_t type,
                                 uint8_t id, const void *data, size_t length,
                                 char *buffer, size_t max)
{
    ucp_worker_h worker = arg;
    ucp_am_tracer_t tracer;

    if (id < UCP_AM_ID_LAST) {
        tracer = ucp_am_handlers[id].tracer;
        if (tracer != NULL) {
            tracer(worker, type, id, data, length, buffer, max);
        }
    }
}

static ucs_status_t ucp_worker_wakeup_init(ucp_worker_h worker,
                                           const ucp_worker_params_t *params)
{
    ucp_context_h context = worker->context;
    ucp_wakeup_event_t events;
    ucs_status_t status;

    if (!(context->config.features & UCP_FEATURE_WAKEUP)) {
        worker->epfd       = -1;
        worker->eventfd    = -1;
        worker->uct_events = 0;
        status = UCS_OK;
        goto out;
    }

    if (params->field_mask & UCP_WORKER_PARAM_FIELD_EVENTS) {
        events = params->events;
    } else {
        events = UCP_WAKEUP_RMA | UCP_WAKEUP_AMO | UCP_WAKEUP_TAG_SEND |
                 UCP_WAKEUP_TAG_RECV | UCP_WAKEUP_TX | UCP_WAKEUP_RX;
    }

    if (params->field_mask & UCP_WORKER_PARAM_FIELD_EVENT_FD) {
        worker->epfd            = params->event_fd;
        worker->flags          |= UCP_WORKER_FLAG_EXTERNAL_EVENT_FD;
    } else {
        worker->epfd = epoll_create(context->num_tls);
        if (worker->epfd == -1) {
            ucs_error("Failed to create epoll file descriptor: %m");
            status = UCS_ERR_IO_ERROR;
            goto out;
        }
    }

    if (events & UCP_WAKEUP_EDGE) {
        worker->flags |= UCP_WORKER_FLAG_EDGE_TRIGGERED;
    }

    worker->eventfd = eventfd(0, EFD_CLOEXEC | EFD_NONBLOCK);
    if (worker->eventfd == -1) {
        ucs_error("Failed to create event fd: %m");
        status = UCS_ERR_IO_ERROR;
        goto err_close_epfd;
    }

    ucp_worker_wakeup_ctl_fd(worker, EPOLL_CTL_ADD, worker->eventfd);

    worker->uct_events = 0;

    /* FIXME: any TAG flag initializes all types of completion because of
     *        possible issues in RNDV protocol. The optimization may be
     *        implemented with using of separated UCP descriptors or manual
     *        signaling in RNDV and similar cases, see conversation in PR #1277
     */
    if ((events & UCP_WAKEUP_TAG_SEND) ||
        ((events & UCP_WAKEUP_TAG_RECV) &&
         (context->config.ext.rndv_thresh != UCS_CONFIG_MEMUNITS_INF)))
    {
        worker->uct_events |= UCT_EVENT_SEND_COMP;
    }

    if (events & (UCP_WAKEUP_TAG_RECV | UCP_WAKEUP_RX)) {
        worker->uct_events |= UCT_EVENT_RECV;
    }

    if (events & (UCP_WAKEUP_RMA | UCP_WAKEUP_AMO | UCP_WAKEUP_TX)) {
        worker->uct_events |= UCT_EVENT_SEND_COMP;
    }

    return UCS_OK;

err_close_epfd:
    close(worker->epfd);
out:
    return status;
}

static void ucp_worker_wakeup_cleanup(ucp_worker_h worker)
{
    if ((worker->epfd != -1) &&
        !(worker->flags & UCP_WORKER_FLAG_EXTERNAL_EVENT_FD)) {
        close(worker->epfd);
    }
    if (worker->eventfd != -1) {
        close(worker->eventfd);
    }
}

static void ucp_worker_iface_disarm(ucp_worker_iface_t *wiface)
{
    ucs_status_t status;

    if (wiface->flags & UCP_WORKER_IFACE_FLAG_ON_ARM_LIST) {
        status = ucp_worker_wakeup_ctl_fd(wiface->worker, EPOLL_CTL_DEL,
                                          wiface->event_fd);
        ucs_assert_always(status == UCS_OK);
        ucs_list_del(&wiface->arm_list);
        wiface->flags &= ~UCP_WORKER_IFACE_FLAG_ON_ARM_LIST;
    }
}

static ucs_status_t ucp_worker_wakeup_signal_fd(ucp_worker_h worker)
{
    uint64_t dummy = 1;
    int ret;

    ucs_trace_func("worker=%p fd=%d", worker, worker->eventfd);

    do {
        ret = write(worker->eventfd, &dummy, sizeof(dummy));
        if (ret == sizeof(dummy)) {
            return UCS_OK;
        } else if (ret == -1) {
            if (errno == EAGAIN) {
                return UCS_OK;
            } else if (errno != EINTR) {
                ucs_error("Signaling wakeup failed: %m");
                return UCS_ERR_IO_ERROR;
            }
        } else {
            ucs_assert(ret == 0);
        }
    } while (ret == 0);

    return UCS_OK;
}

void ucp_worker_signal_internal(ucp_worker_h worker)
{
    if (worker->context->config.features & UCP_FEATURE_WAKEUP) {
        ucp_worker_wakeup_signal_fd(worker);
    }
}

static void
ucp_worker_iface_error_handler(void *arg, uct_ep_h uct_ep, ucs_status_t status)
{
    ucp_worker_h            worker           = (ucp_worker_h)arg;
    ucp_ep_h                ucp_ep           = NULL;
    uct_ep_h                aux_ep           = NULL;
    uct_tl_resource_desc_t* tl_rsc;
    uint64_t                dest_uuid UCS_V_UNUSED;
    khiter_t                ucp_ep_errh_iter;
    ucp_err_handler_cb_t    err_cb;
    ucp_lane_index_t        lane, failed_lane;
    ucp_rsc_index_t         rsc_index;

    /* TODO: need to optimize uct_ep -> ucp_ep lookup */
    kh_foreach(&worker->ep_hash, dest_uuid, ucp_ep, {
        for (lane = 0; lane < ucp_ep_num_lanes(ucp_ep); ++lane) {
            if ((uct_ep == ucp_ep->uct_eps[lane]) ||
                ucp_wireup_ep_test_aux(ucp_ep->uct_eps[lane], uct_ep)) {
                failed_lane = lane;
                goto found_ucp_ep;
            }
        }
    });

    ucs_fatal("No uct_ep_h %p associated with ucp_ep_h on ucp_worker_h %p",
              uct_ep, worker);
    return;

found_ucp_ep:

    rsc_index   = ucp_ep_get_rsc_index(ucp_ep, lane);
    tl_rsc      = &worker->context->tl_rscs[rsc_index].tl_rsc;

    /* Destroy all lanes except failed one since ucp_ep becomes unusable as well */
    for (lane = 0; lane < ucp_ep_num_lanes(ucp_ep); ++lane) {
        if (ucp_ep->uct_eps[lane] == NULL) {
            continue;
        }

        /* Purge pending queue */
        ucs_trace("ep %p: purge pending on uct_ep[%d]=%p", ucp_ep, lane,
                  ucp_ep->uct_eps[lane]);
        uct_ep_pending_purge(ucp_ep->uct_eps[lane], ucp_ep_err_pending_purge,
                             UCS_STATUS_PTR(status));

        if (lane != failed_lane) {
            ucs_trace("ep %p: destroy uct_ep[%d]=%p", ucp_ep, lane,
                      ucp_ep->uct_eps[lane]);
            uct_ep_destroy(ucp_ep->uct_eps[lane]);
            ucp_ep->uct_eps[lane] = NULL;
        }
    }

    /* Move failed lane to index 0 */
    if (failed_lane != 0) {
        ucp_ep->uct_eps[0] = ucp_ep->uct_eps[failed_lane];
        ucp_ep->uct_eps[failed_lane] = NULL;
    }

    /* NOTE: if failed ep is wireup auxiliary then we need to replace the lane
     *       with failed ep and destroy wireup ep
     */
    if (ucp_wireup_ep_test_aux(ucp_ep->uct_eps[0], uct_ep)) {
        aux_ep = ucp_wireup_ep_extract_aux(ucp_ep->uct_eps[0]);
        ucs_trace("ep %p: destroy failed uct_ep=%p", ucp_ep, ucp_ep->uct_eps[0]);
        uct_ep_destroy(ucp_ep->uct_eps[0]);
        ucp_ep->uct_eps[0] = aux_ep;
    }

    /* Redirect all lanes to failed one */
    ucp_ep_config_key_t key = ucp_ep_config(ucp_ep)->key;
    key.am_lane            = 0;
    key.wireup_lane        = 0;
    key.tag_lane           = 0;
    key.rma_lanes[0]       = 0;
    key.rma_bw_lanes[0]    = 0;
    key.amo_lanes[0]       = 0;
    key.lanes[0].rsc_index = UCP_NULL_RESOURCE;
    key.num_lanes          = 1;
    key.status             = status;

    ucp_ep->cfg_index = ucp_worker_get_ep_config(worker, &key);
    ucp_ep->flags    |= UCP_EP_FLAG_FAILED;
    ucp_ep->am_lane   = 0;

    ucp_ep_errh_iter = kh_get(ucp_ep_errh_hash, &worker->ep_errh_hash,
                              (uintptr_t)ucp_ep);
    if (ucp_ep_errh_iter != kh_end(&worker->ep_errh_hash)) {
        err_cb = kh_val(&worker->ep_errh_hash, ucp_ep_errh_iter);
        err_cb(ucp_ep->user_data, ucp_ep, status);
    } else {
        ucs_error("Error %s was not handled for ep %p - "
                  UCT_TL_RESOURCE_DESC_FMT,
                  ucs_status_string(status), ucp_ep,
                  UCT_TL_RESOURCE_DESC_ARG(tl_rsc));
    }
}

void ucp_worker_iface_activate(ucp_worker_iface_t *wiface, unsigned uct_flags)
{
    ucp_worker_h worker = wiface->worker;
    ucs_status_t status;

    ucs_trace("activate iface %p acount=%u", wiface->iface,
              wiface->activate_count);

    if (wiface->activate_count++ > 0) {
        return; /* was already activated */
    }

    /* Stop ongoing activation process, if such exists */
    uct_worker_progress_unregister_safe(worker->uct, &wiface->check_events_id);

    /* Set default active message handlers */
    ucp_worker_set_am_handlers(wiface, 0);

    /* Add to user wakeup */
    if (wiface->attr.cap.flags & UCP_WORKER_UCT_ALL_EVENT_CAP_FLAGS) {
        status = ucp_worker_wakeup_ctl_fd(worker, EPOLL_CTL_ADD, wiface->event_fd);
        ucs_assert_always(status == UCS_OK);
        wiface->flags |= UCP_WORKER_IFACE_FLAG_ON_ARM_LIST;
        ucs_list_add_tail(&worker->arm_ifaces, &wiface->arm_list);
    }

    uct_iface_progress_enable(wiface->iface,
                              UCT_PROGRESS_SEND | UCT_PROGRESS_RECV | uct_flags);
}

static void ucp_worker_iface_deactivate(ucp_worker_iface_t *wiface, int force)
{
    ucs_trace("deactivate iface %p force=%d acount=%u", wiface->iface, force,
              wiface->activate_count);

    if (!force) {
        ucs_assert(wiface->activate_count > 0);
        if (--wiface->activate_count > 0) {
            return; /* not completely deactivated yet */
        }
    }

    /* Avoid progress on the interface to reduce overhead */
    uct_iface_progress_disable(wiface->iface,
                               UCT_PROGRESS_SEND | UCT_PROGRESS_RECV);

    /* Remove from user wakeup */
    ucp_worker_iface_disarm(wiface);

    /* Set proxy active message handlers to count receives */
    ucp_worker_set_am_handlers(wiface, 1);

    /* Prepare for next receive event */
    ucp_worker_iface_check_events(wiface, force);
}

void ucp_worker_iface_progress_ep(ucp_worker_iface_t *wiface)
{
    ucs_trace_func("iface=%p", wiface->iface);

    UCS_ASYNC_BLOCK(&wiface->worker->async);

    /* This function may be called from progress thread (such as when processing
     * wireup messages), so ask UCT to be thread-safe.
     */
    ucp_worker_iface_activate(wiface, UCT_PROGRESS_THREAD_SAFE);

    UCS_ASYNC_UNBLOCK(&wiface->worker->async);
}

void ucp_worker_iface_unprogress_ep(ucp_worker_iface_t *wiface)
{
    ucs_trace_func("iface=%p", wiface->iface);

    UCS_ASYNC_BLOCK(&wiface->worker->async);
    ucp_worker_iface_deactivate(wiface, 0);
    UCS_ASYNC_UNBLOCK(&wiface->worker->async);
}

/*
 * If active messages were received by am proxy handler, activate the interface.
 * Otherwise, arm the interface event and make sure that when an active message
 * is received in the future, the interface would be activated.
 */
static ucs_status_t ucp_worker_iface_check_events_do(ucp_worker_iface_t *wiface,
                                                     unsigned *progress_count)
{
    unsigned prev_recv_count;
    ucs_status_t status;

    ucs_trace_func("iface=%p", wiface->iface);

    if (wiface->activate_count > 0) {
        ucs_trace("iface %p already activated", wiface->iface);
        *progress_count = 0;
        return UCS_OK;
    }

    prev_recv_count = wiface->proxy_recv_count;

    *progress_count = uct_iface_progress(wiface->iface);
    if (prev_recv_count != wiface->proxy_recv_count) {
        /* Received relevant active messages, activate the interface */
        ucp_worker_iface_activate(wiface, 0);
        return UCS_OK;
    } else if (*progress_count == 0) {
        /* Arm the interface to wait for next event */
        ucs_assert(wiface->attr.cap.flags & UCP_WORKER_UCT_RECV_EVENT_CAP_FLAGS);
        status = uct_iface_event_arm(wiface->iface,
                                     UCP_WORKER_UCT_RECV_EVENT_ARM_FLAGS);
        if (status == UCS_OK) {
            ucs_trace("armed iface %p", wiface->iface);

            /* re-enable events, which were disabled by ucp_suspended_iface_event() */
            status = ucs_async_modify_handler(wiface->event_fd, POLLIN);
            if (status != UCS_OK) {
                ucs_fatal("failed to modify %d event handler to POLLIN: %s",
                          wiface->event_fd, ucs_status_string(status));
            }

            return UCS_OK;
        } else if (status != UCS_ERR_BUSY) {
            ucs_fatal("failed to arm iface %p: %s", wiface->iface,
                      ucs_status_string(status));
        } else {
            ucs_trace("arm iface %p returned BUSY", wiface->iface);
            return UCS_ERR_BUSY;
        }
    } else {
        ucs_trace("iface %p progress returned %u, but no active messages were received",
                  wiface->iface, *progress_count);
        return UCS_ERR_BUSY;
    }
}

static unsigned ucp_worker_iface_check_events_progress(void *arg)
{
    ucp_worker_iface_t *wiface = arg;
    ucp_worker_h worker = wiface->worker;
    unsigned progress_count;
    ucs_status_t status;

    ucs_trace_func("iface=%p, worker=%p", wiface->iface, worker);

    /* Check if we either had active messages or were able to arm the interface.
     * In these cases, the work is done and this progress callback can be removed.
     */
    UCS_ASYNC_BLOCK(&worker->async);
    status = ucp_worker_iface_check_events_do(wiface, &progress_count);
    if (status == UCS_OK) {
        uct_worker_progress_unregister_safe(worker->uct, &wiface->check_events_id);
    }
    UCS_ASYNC_UNBLOCK(&worker->async);

    return progress_count;
}

void ucp_worker_iface_check_events(ucp_worker_iface_t *wiface, int force)
{
    unsigned progress_count;
    ucs_status_t status;

    ucs_trace_func("iface=%p, force=%d", wiface->iface, force);

    if (force) {
        do {
            status = ucp_worker_iface_check_events_do(wiface, &progress_count);
            ucs_assert(progress_count == 0);
        } while (status == UCS_ERR_BUSY);
        ucs_assert(status == UCS_OK);
    } else {
        /* Check events on the main progress loop, to make this function safe to
         * call from async context, and avoid starvation of other progress callbacks.
         */
        uct_worker_progress_register_safe(wiface->worker->uct,
                                          ucp_worker_iface_check_events_progress,
                                          wiface, 0, &wiface->check_events_id);
    }
}

void ucp_worker_iface_event(int fd, void *arg)
{
    ucp_worker_iface_t *wiface = arg;
    ucp_worker_h worker = wiface->worker;
    ucs_status_t status;

    ucs_trace_func("fd=%d iface=%p", fd, wiface->iface);

    status = ucs_async_modify_handler(wiface->event_fd, 0);
    if (status != UCS_OK) {
        ucs_fatal("failed to modify %d event handler to <empty>: %s",
                  wiface->event_fd, ucs_status_string(status));
    }

    /* Do more work on the main thread */
    ucp_worker_iface_check_events(wiface, 0);

    /* Signal user wakeup, to report the first message on the interface */
    ucp_worker_signal_internal(worker);
}

static ucs_status_t ucp_worker_add_resource_ifaces(ucp_worker_h worker,
                                                   const ucs_cpu_set_t *cpu_mask)
{
    ucp_context_h context = worker->context;
    ucp_tl_resource_desc_t *resource;
    uct_iface_params_t iface_params;
    ucp_rsc_index_t tl_id;
    ucs_status_t status;

    /* Open all resources as interfaces on this worker */
    for (tl_id = 0; tl_id < context->num_tls; ++tl_id) {
        memset(&iface_params, 0, sizeof(iface_params));
        resource            = &context->tl_rscs[tl_id];

        if (resource->flags & UCP_TL_RSC_FLAG_SOCKADDR) {
            iface_params.open_mode            = UCT_IFACE_OPEN_MODE_SOCKADDR_CLIENT;
        } else {
            iface_params.open_mode            = UCT_IFACE_OPEN_MODE_DEVICE;
            iface_params.mode.device.tl_name  = resource->tl_rsc.tl_name;
            iface_params.mode.device.dev_name = resource->tl_rsc.dev_name;
        }

        status = ucp_worker_iface_init(worker, tl_id, &iface_params, cpu_mask,
                                       &worker->ifaces[tl_id]);
        if (status != UCS_OK) {
            return status;
        }
    }

    return UCS_OK;
}

static void ucp_worker_close_ifaces(ucp_worker_h worker)
{
    ucp_rsc_index_t rsc_index;
    ucp_worker_iface_t *wiface;

    UCS_ASYNC_BLOCK(&worker->async);
    for (rsc_index = 0; rsc_index < worker->context->num_tls; ++rsc_index) {
        wiface = &worker->ifaces[rsc_index];
        if (wiface->iface != NULL) {
            ucp_worker_iface_cleanup(wiface);
        }
    }
    UCS_ASYNC_UNBLOCK(&worker->async);
}

static size_t ucp_worker_rx_headroom(ucp_worker_h worker)
{
    return sizeof(ucp_recv_desc_t) + sizeof(ucp_eager_sync_hdr_t);
}

ucs_status_t ucp_worker_iface_init(ucp_worker_h worker, ucp_rsc_index_t tl_id,
                                   uct_iface_params_t *iface_params,
                                   const ucs_cpu_set_t *cpu_mask,
                                   ucp_worker_iface_t *wiface)
{
    ucp_context_h context            = worker->context;
    ucp_tl_resource_desc_t *resource = &context->tl_rscs[tl_id];
    uct_md_h md                      = context->tl_mds[resource->md_index].md;
    uct_iface_config_t *iface_config;
    const char *cfg_tl_name;
    ucs_status_t status;

    wiface->rsc_index        = tl_id;
    wiface->worker           = worker;
    wiface->event_fd         = -1;
    wiface->activate_count   = 0;
    wiface->check_events_id  = UCS_CALLBACKQ_ID_NULL;
    wiface->proxy_recv_count = 0;
    wiface->flags            = 0;

    /* Read interface or md configuration */
    if (resource->flags & UCP_TL_RSC_FLAG_SOCKADDR) {
        cfg_tl_name = NULL;
    } else {
        cfg_tl_name = resource->tl_rsc.tl_name;
    }
    status = uct_md_iface_config_read(md, cfg_tl_name, NULL, NULL, &iface_config);
    if (status != UCS_OK) {
        return status;
    }

    /* Fill rest of uct_iface params (caller should fill specific mode fields) */
    iface_params->stats_root      = UCS_STATS_RVAL(worker->stats);
    iface_params->rx_headroom     = ucp_worker_rx_headroom(worker);
    iface_params->err_handler_arg = worker;
    iface_params->err_handler     = ucp_worker_iface_error_handler;
    iface_params->eager_arg       = iface_params->rndv_arg = wiface;
    iface_params->eager_cb        = ucp_tag_offload_unexp_eager;
    iface_params->rndv_cb         = ucp_tag_offload_unexp_rndv;
    iface_params->cpu_mask        = *cpu_mask;

    /* Open UCT interface */
    status = uct_iface_open(md, worker->uct, iface_params, iface_config,
                            &wiface->iface);
    uct_config_release(iface_config);

    if (status != UCS_OK) {
        goto out;
    }

    ucs_debug("created interface[%d]=%p using "UCT_TL_RESOURCE_DESC_FMT" on worker %p",
               tl_id, wiface->iface, UCT_TL_RESOURCE_DESC_ARG(&resource->tl_rsc),
               worker);

    VALGRIND_MAKE_MEM_UNDEFINED(&wiface->attr, sizeof(wiface->attr));
    status = uct_iface_query(wiface->iface, &wiface->attr);
    if (status != UCS_OK) {
        goto out;
    }

    /* Set wake-up handlers */
    if (wiface->attr.cap.flags & UCP_WORKER_UCT_ALL_EVENT_CAP_FLAGS) {
        status = uct_iface_event_fd_get(wiface->iface, &wiface->event_fd);
        if (status != UCS_OK) {
            goto out_close_iface;
        }

        /* Register event handler without actual events so we could modify it later. */
        status = ucs_async_set_event_handler(worker->async.mode, wiface->event_fd,
                                             0, ucp_worker_iface_event, wiface,
                                             &worker->async);
        if (status != UCS_OK) {
            ucs_fatal("failed to register event handler: %s",
                      ucs_status_string(status));
        }
    }

    /* Set active message handlers */
    if ((wiface->attr.cap.flags & (UCT_IFACE_FLAG_AM_SHORT|
                                   UCT_IFACE_FLAG_AM_BCOPY|
                                   UCT_IFACE_FLAG_AM_ZCOPY)))
    {
        status = uct_iface_set_am_tracer(wiface->iface, ucp_worker_am_tracer,
                                         worker);
        if (status != UCS_OK) {
            goto out_close_iface;
        }

        if (context->config.ext.adaptive_progress &&
            (wiface->attr.cap.flags & UCP_WORKER_UCT_RECV_EVENT_CAP_FLAGS))
        {
            ucp_worker_iface_deactivate(wiface, 1);
        } else {
            ucp_worker_iface_activate(wiface, 0);
        }
    }

    return UCS_OK;

out_close_iface:
    uct_iface_close(wiface->iface);
out:
    /* coverity[leaked_storage] */
    return status;
}

void ucp_worker_iface_cleanup(ucp_worker_iface_t *wiface)
{
    ucs_status_t status;

    uct_worker_progress_unregister_safe(wiface->worker->uct,
                                        &wiface->check_events_id);

    ucp_worker_iface_disarm(wiface);

    if (wiface->attr.cap.flags & UCP_WORKER_UCT_ALL_EVENT_CAP_FLAGS) {
        status = ucs_async_remove_handler(wiface->event_fd, 1);
        if (status != UCS_OK) {
            ucs_warn("failed to remove event handler for fd %d: %s",
                     wiface->event_fd, ucs_status_string(status));
        }
    }

    uct_iface_close(wiface->iface);
}

static void ucp_worker_enable_atomic_tl(ucp_worker_h worker, const char *mode,
                                        ucp_rsc_index_t rsc_index)
{
    ucs_assert(rsc_index != UCP_NULL_RESOURCE);
    ucs_trace("worker %p: using %s atomics on iface[%d]=" UCT_TL_RESOURCE_DESC_FMT,
              worker, mode, rsc_index,
              UCT_TL_RESOURCE_DESC_ARG(&worker->context->tl_rscs[rsc_index].tl_rsc));
    worker->atomic_tls |= UCS_BIT(rsc_index);
}

static void ucp_worker_init_cpu_atomics(ucp_worker_h worker)
{
    ucp_context_h context = worker->context;
    ucp_rsc_index_t rsc_index;

    /* Enable all interfaces which have host-based atomics */
    for (rsc_index = 0; rsc_index < context->num_tls; ++rsc_index) {
        if (worker->ifaces[rsc_index].attr.cap.flags & UCT_IFACE_FLAG_ATOMIC_CPU) {
            ucp_worker_enable_atomic_tl(worker, "cpu", rsc_index);
        }
    }
}

static void ucp_worker_init_device_atomics(ucp_worker_h worker)
{
    ucp_context_h context = worker->context;
    ucp_address_iface_attr_t dummy_iface_attr;
    ucp_tl_resource_desc_t *rsc, *best_rsc;
    uct_iface_attr_t *iface_attr;
    ucp_rsc_index_t rsc_index;
    uint64_t iface_cap_flags;
    double score, best_score;
    ucp_rsc_index_t md_index;
    uct_md_attr_t *md_attr;
    uint64_t supp_tls;
    uint8_t priority, best_priority;

    iface_cap_flags = ucp_context_uct_atomic_iface_flags(context) |
                      UCT_IFACE_FLAG_ATOMIC_DEVICE;

    dummy_iface_attr.bandwidth  = 1e12;
    dummy_iface_attr.cap_flags  = -1;
    dummy_iface_attr.overhead   = 0;
    dummy_iface_attr.priority   = 0;
    dummy_iface_attr.lat_ovh    = 0;

    supp_tls                    = 0;
    best_score                  = -1;
    best_rsc                    = NULL;
    best_priority               = 0;

    /* Select best interface for atomics device */
    for (rsc_index = 0; rsc_index < context->num_tls; ++rsc_index) {
        rsc        = &context->tl_rscs[rsc_index];
        md_index   = rsc->md_index;
        md_attr    = &context->tl_mds[md_index].attr;
        iface_attr = &worker->ifaces[rsc_index].attr;

        if (!(md_attr->cap.flags & UCT_MD_FLAG_REG) ||
            !ucs_test_all_flags(iface_attr->cap.flags, iface_cap_flags))
        {
            continue;
        }

        supp_tls |= UCS_BIT(rsc_index);
        priority  = iface_attr->priority;

        score = ucp_wireup_amo_score_func(context, md_attr, iface_attr,
                                          &dummy_iface_attr);
        if ((score > best_score) ||
            ((score == best_score) && (priority > best_priority)))
        {
            best_rsc      = rsc;
            best_score    = score;
            best_priority = priority;
        }
    }

    if (best_rsc == NULL) {
        ucs_debug("worker %p: no support for atomics", worker);
        return;
    }

    /* Enable atomics on all resources using same device as the "best" resource */
    for (rsc_index = 0; rsc_index < context->num_tls; ++rsc_index) {
        rsc = &context->tl_rscs[rsc_index];
        if ((supp_tls & UCS_BIT(rsc_index)) &&
            (rsc->md_index == best_rsc->md_index) &&
            !strncmp(rsc->tl_rsc.dev_name, best_rsc->tl_rsc.dev_name,
                     UCT_DEVICE_NAME_MAX))
        {
            ucp_worker_enable_atomic_tl(worker, "device", rsc_index);
        }
    }
}

static void ucp_worker_init_guess_atomics(ucp_worker_h worker)
{
    ucp_context_h context = worker->context;
    ucp_rsc_index_t rsc_index;
    uint64_t accumulated_flags = 0;

    for (rsc_index = 0; rsc_index < context->num_tls; ++rsc_index) {
        accumulated_flags |= worker->ifaces[rsc_index].attr.cap.flags;
    }

    if (accumulated_flags & UCT_IFACE_FLAG_ATOMIC_DEVICE) {
        ucp_worker_init_device_atomics(worker);
    } else {
        ucp_worker_init_cpu_atomics(worker);
    }
}

static void ucp_worker_init_atomic_tls(ucp_worker_h worker)
{
    ucp_context_h context = worker->context;

    worker->atomic_tls = 0;

    if (context->config.features & (UCP_FEATURE_AMO32|UCP_FEATURE_AMO64)) {
        switch(context->config.ext.atomic_mode) {
        case UCP_ATOMIC_MODE_CPU:
            ucp_worker_init_cpu_atomics(worker);
            break;
        case UCP_ATOMIC_MODE_DEVICE:
            ucp_worker_init_device_atomics(worker);
            break;
        case UCP_ATOMIC_MODE_GUESS:
            ucp_worker_init_guess_atomics(worker);
            break;
        default:
            ucs_fatal("unsupported atomic mode: %d",
                      context->config.ext.atomic_mode);
        }
    }
}

static ucs_status_t ucp_worker_init_mpools(ucp_worker_h worker)
{
    size_t           rx_headroom       = ucp_worker_rx_headroom(worker);
    size_t           max_mp_entry_size = 0;
    ucp_context_t    *context          = worker->context;
    uct_iface_attr_t *if_attr;
    size_t           tl_id;
    ucs_status_t     status;

    for (tl_id = 0; tl_id < context->num_tls; ++tl_id) {
        if_attr = &worker->ifaces[tl_id].attr;
        max_mp_entry_size = ucs_max(max_mp_entry_size,
                                    if_attr->cap.am.max_short);
        max_mp_entry_size = ucs_max(max_mp_entry_size,
                                    if_attr->cap.am.max_bcopy);
        max_mp_entry_size = ucs_max(max_mp_entry_size,
                                    if_attr->cap.am.max_zcopy);
    }

    status = ucs_mpool_init(&worker->am_mp, 0,
                            max_mp_entry_size + rx_headroom,
                            0, UCS_SYS_CACHE_LINE_SIZE, 128, UINT_MAX,
                            &ucp_am_mpool_ops, "ucp_am_bufs");
    if (status != UCS_OK) {
        goto out;
    }

    status = ucs_mpool_init(&worker->reg_mp, 0,
                            context->config.ext.seg_size + sizeof(ucp_mem_desc_t),
                            sizeof(ucp_mem_desc_t), UCS_SYS_CACHE_LINE_SIZE,
                            128, UINT_MAX, &ucp_reg_mpool_ops, "ucp_reg_bufs");
    if (status != UCS_OK) {
        goto err_release_am_mpool;
    }

    return UCS_OK;

err_release_am_mpool:
    ucs_mpool_cleanup(&worker->am_mp, 0);
out:
    return status;
}

/* All the ucp endpoints will share the configurations. No need for every ep to
 * have it's own configuration (to save memory footprint). Same config can be used
 * by different eps.
 * A 'key' identifies an entry in the ep_config array. An entry holds the key and
 * additional configuration parameters and thresholds.
 */
unsigned ucp_worker_get_ep_config(ucp_worker_h worker,
                                  const ucp_ep_config_key_t *key)
{
    ucp_ep_config_t *config;
    unsigned config_idx;

    /* Search for the given key in the ep_config array */
    for (config_idx = 0; config_idx < worker->ep_config_count; ++config_idx) {
        if (ucp_ep_config_is_equal(&worker->ep_config[config_idx].key, key)) {
            goto out;
        }
    }

    if (worker->ep_config_count >= worker->ep_config_max) {
        /* TODO support larger number of configurations */
        ucs_fatal("too many ep configurations: %d", worker->ep_config_count);
    }

    /* Create new configuration */
    config_idx = worker->ep_config_count++;
    config     = &worker->ep_config[config_idx];

    memset(config, 0, sizeof(*config));
    config->key = *key;
    ucp_ep_config_init(worker, config);

out:
    return config_idx;
}

ucs_status_t ucp_listener_create(ucp_worker_h worker,
                                 const ucp_listener_params_t *params,
                                 ucp_listener_h *listener_p)
{
    ucs_error("ucp_worker_listen() not implemented yet");
    return UCS_ERR_INVALID_ADDR;
}

void ucp_listener_destroy(ucp_listener_h listener)
{
<<<<<<< HEAD
=======
    return UCS_OK;
>>>>>>> 86e27d75
}

ucs_status_t ucp_worker_create(ucp_context_h context,
                               const ucp_worker_params_t *params,
                               ucp_worker_h *worker_p)
{
    ucp_worker_h worker;
    ucs_status_t status;
    unsigned config_count;
    unsigned name_length;
    ucs_cpu_set_t empty_cpu_mask;
    ucs_thread_mode_t thread_mode;
    const ucs_cpu_set_t *cpu_mask;

    config_count = ucs_min((context->num_tls + 1) * (context->num_tls + 1) * context->num_tls,
                           UINT8_MAX);

    worker = ucs_calloc(1, sizeof(*worker) +
                           sizeof(*worker->ep_config) * config_count,
                        "ucp worker");
    if (worker == NULL) {
        return UCS_ERR_NO_MEMORY;
    }

    if (params->field_mask & UCP_WORKER_PARAM_FIELD_THREAD_MODE) {
        thread_mode = params->thread_mode;
    } else {
        thread_mode = UCS_THREAD_MODE_SINGLE;
    }

    if (thread_mode != UCS_THREAD_MODE_MULTI) {
        worker->mt_lock.mt_type = UCP_MT_TYPE_NONE;
    } else if (context->config.ext.use_mt_mutex) {
        worker->mt_lock.mt_type = UCP_MT_TYPE_MUTEX;
    } else {
        worker->mt_lock.mt_type = UCP_MT_TYPE_SPINLOCK;
    }

    UCP_THREAD_LOCK_INIT(&worker->mt_lock);

    worker->context           = context;
    worker->uuid              = ucs_generate_uuid((uintptr_t)worker);
    worker->wireup_pend_count = 0;
    worker->flags             = 0;
    worker->inprogress        = 0;
    worker->ep_config_max     = config_count;
    worker->ep_config_count   = 0;
    ucs_list_head_init(&worker->arm_ifaces);
    ucs_list_head_init(&worker->stream_eps);

    if (params->field_mask & UCP_WORKER_PARAM_FIELD_USER_DATA) {
        worker->user_data = params->user_data;
    } else {
        worker->user_data = NULL;
    }

    name_length = ucs_min(UCP_WORKER_NAME_MAX,
                          context->config.ext.max_worker_name + 1);
    ucs_snprintf_zero(worker->name, name_length, "%s:%d", ucs_get_host_name(),
                      getpid());

    kh_init_inplace(ucp_worker_ep_hash, &worker->ep_hash);
    kh_init_inplace(ucp_ep_errh_hash,   &worker->ep_errh_hash);

    worker->ifaces = ucs_calloc(context->num_tls, sizeof(ucp_worker_iface_t),
                                "ucp iface");
    if (worker->ifaces == NULL) {
        status = UCS_ERR_NO_MEMORY;
        goto err_free;
    }

    /* Create statistics */
    status = UCS_STATS_NODE_ALLOC(&worker->stats, &ucp_worker_stats_class,
                                  ucs_stats_get_root(), "-%p", worker);
    if (status != UCS_OK) {
        goto err_free_ifaces;
    }

    status = UCS_STATS_NODE_ALLOC(&worker->tm_offload_stats,
                                  &ucp_worker_tm_offload_stats_class,
                                  worker->stats);
    if (status != UCS_OK) {
        goto err_free_stats;
    }

    status = ucs_async_context_init(&worker->async, UCS_ASYNC_MODE_THREAD);
    if (status != UCS_OK) {
        goto err_free_tm_offload_stats;
    }

    /* Create the underlying UCT worker */
    status = uct_worker_create(&worker->async, thread_mode, &worker->uct);
    if (status != UCS_OK) {
        goto err_destroy_async;
    }

    /* Create memory pool for requests */
    status = ucs_mpool_init(&worker->req_mp, 0,
                            sizeof(ucp_request_t) + context->config.request.size,
                            0, UCS_SYS_CACHE_LINE_SIZE, 128, UINT_MAX,
                            &ucp_request_mpool_ops, "ucp_requests");
    if (status != UCS_OK) {
        goto err_destroy_uct_worker;
    }

    /* Create epoll set which combines events from all transports */
    status = ucp_worker_wakeup_init(worker, params);
    if (status != UCS_OK) {
        goto err_req_mp_cleanup;
    }

    if (params->field_mask & UCP_WORKER_PARAM_FIELD_CPU_MASK) {
        cpu_mask = &params->cpu_mask;
    } else {
        UCS_CPU_ZERO(&empty_cpu_mask);
        cpu_mask = &empty_cpu_mask;
    }

    /* Initialize tag matching */
    status = ucp_tag_match_init(&worker->tm);
    if (status != UCS_OK) {
        goto err_wakeup_cleanup;
    }

    /* Open all resources as interfaces on this worker */
    status = ucp_worker_add_resource_ifaces(worker, cpu_mask);
    if (status != UCS_OK) {
        goto err_close_ifaces;
    }

    /* Init AM and registered memory pools */
    status = ucp_worker_init_mpools(worker);
    if (status != UCS_OK) {
        goto err_close_ifaces;
    }

    /* Select atomic resources */
    ucp_worker_init_atomic_tls(worker);

    *worker_p = worker;
    return UCS_OK;

err_close_ifaces:
    ucp_worker_close_ifaces(worker);
    ucp_tag_match_cleanup(&worker->tm);
err_wakeup_cleanup:
    ucp_worker_wakeup_cleanup(worker);
err_req_mp_cleanup:
    ucs_mpool_cleanup(&worker->req_mp, 1);
err_destroy_uct_worker:
    uct_worker_destroy(worker->uct);
err_destroy_async:
    ucs_async_context_cleanup(&worker->async);
err_free_tm_offload_stats:
    UCS_STATS_NODE_FREE(worker->tm_offload_stats);
err_free_stats:
    UCS_STATS_NODE_FREE(worker->stats);
err_free_ifaces:
    ucs_free(worker->ifaces);
err_free:
    UCP_THREAD_LOCK_FINALIZE(&worker->mt_lock);
    ucs_free(worker);
    return status;
}

static void ucp_worker_destroy_eps(ucp_worker_h worker)
{
    ucp_ep_h ep;

    ucs_debug("worker %p: destroy all endpoints", worker);
    kh_foreach_value(&worker->ep_hash, ep,
                     ucp_ep_destroy_internal(ep, " from worker destroy"));
}

void ucp_worker_destroy(ucp_worker_h worker)
{
    ucs_trace_func("worker=%p", worker);
    ucp_worker_remove_am_handlers(worker);
    ucp_worker_destroy_eps(worker);
    ucs_mpool_cleanup(&worker->am_mp, 1);
    ucs_mpool_cleanup(&worker->reg_mp, 1);
    ucp_worker_close_ifaces(worker);
    ucp_tag_match_cleanup(&worker->tm);
    ucp_worker_wakeup_cleanup(worker);
    ucs_mpool_cleanup(&worker->req_mp, 1);
    uct_worker_destroy(worker->uct);
    ucs_async_context_cleanup(&worker->async);
    ucs_free(worker->ifaces);
    kh_destroy_inplace(ucp_worker_ep_hash, &worker->ep_hash);
    kh_destroy_inplace(ucp_ep_errh_hash, &worker->ep_errh_hash);
    UCP_THREAD_LOCK_FINALIZE(&worker->mt_lock);
    UCS_STATS_NODE_FREE(worker->tm_offload_stats);
    UCS_STATS_NODE_FREE(worker->stats);
    ucs_free(worker);
}

ucs_status_t ucp_worker_query(ucp_worker_h worker,
                              ucp_worker_attr_t *attr)
{
    if (attr->field_mask & UCP_WORKER_ATTR_FIELD_THREAD_MODE) {
        if (UCP_THREAD_IS_REQUIRED(&worker->mt_lock)) {
            attr->thread_mode = UCS_THREAD_MODE_MULTI;
        } else {
            attr->thread_mode = UCS_THREAD_MODE_SINGLE;
        }
    }

    return UCS_OK;
}

unsigned ucp_worker_progress(ucp_worker_h worker)
{
    unsigned count;

    /* worker->inprogress is used only for assertion check.
     * coverity[assert_side_effect]
     */
    UCP_THREAD_CS_ENTER_CONDITIONAL(&worker->mt_lock);

    ucs_assert(worker->inprogress++ == 0);
    count = uct_worker_progress(worker->uct);
    ucs_async_check_miss(&worker->async);

    /* coverity[assert_side_effect] */
    ucs_assert(--worker->inprogress == 0);

    UCP_THREAD_CS_EXIT_CONDITIONAL(&worker->mt_lock);

    return count;
}

ssize_t ucp_stream_worker_poll(ucp_worker_h worker,
                               ucp_stream_poll_ep_t *poll_eps,
                               size_t max_eps, unsigned flags)
{
    ucp_ep_ext_stream_t *ep;
    ssize_t             count = 0;

    UCP_THREAD_CS_ENTER_CONDITIONAL(&worker->mt_lock);

    while ((count < max_eps) && !ucs_list_is_empty(&worker->stream_eps)) {
        ep                        = ucp_stream_worker_dequeue_ep_head(worker);
        poll_eps[count].ep        = ep->ucp_ep;
        poll_eps[count].user_data = ep->ucp_ep->user_data;
        ++count;
    }

    UCP_THREAD_CS_EXIT_CONDITIONAL(&worker->mt_lock);

    return count;
}

ucs_status_t ucp_worker_get_efd(ucp_worker_h worker, int *fd)
{
    ucs_status_t status;

    UCP_THREAD_CS_ENTER_CONDITIONAL(&worker->mt_lock);
    if (worker->flags & UCP_WORKER_FLAG_EXTERNAL_EVENT_FD) {
        status = UCS_ERR_UNSUPPORTED;
    } else {
        *fd = worker->epfd;
        status = UCS_OK;
    }
    UCP_THREAD_CS_EXIT_CONDITIONAL(&worker->mt_lock);
    return status;
}

ucs_status_t ucp_worker_arm(ucp_worker_h worker)
{
    ucp_worker_iface_t *wiface;
    ucs_status_t status;
    uint64_t dummy;
    int ret;

    ucs_trace_func("worker=%p", worker);

    /* Read from event pipe. If some events are found, return BUSY,
     * Otherwise, continue to arm the transport interfaces.
     */
    do {
        ret = read(worker->eventfd, &dummy, sizeof(dummy));
        if (ret == sizeof(dummy)) {
            status = UCS_ERR_BUSY;
            goto out;
        } else if (ret == -1) {
            if (errno == EAGAIN) {
                break; /* No more events */
            } else if (errno != EINTR) {
                ucs_error("Read from internal event fd failed: %m");
                status = UCS_ERR_IO_ERROR;
                goto out;
            }
        } else {
            ucs_assert(ret == 0);
        }
    } while (ret != 0);

    UCP_THREAD_CS_ENTER_CONDITIONAL(&worker->mt_lock);

    /* Go over arm_list of active interfaces which support events and arm them */
    ucs_list_for_each(wiface, &worker->arm_ifaces, arm_list) {
        ucs_assert(wiface->activate_count > 0);
        status = uct_iface_event_arm(wiface->iface, worker->uct_events);
        ucs_trace("arm iface %p returned %s", wiface->iface,
                  ucs_status_string(status));
        if (status != UCS_OK) {
            goto out_unlock;
        }
    }

    status = UCS_OK;

out_unlock:
    UCP_THREAD_CS_EXIT_CONDITIONAL(&worker->mt_lock);
out:
    ucs_trace("ucp_worker_arm returning %s", ucs_status_string(status));
    return status;
}

void ucp_worker_wait_mem(ucp_worker_h worker, void *address)
{
   ucs_arch_wait_mem(address);
}

ucs_status_t ucp_worker_wait(ucp_worker_h worker)
{
    ucp_worker_iface_t *wiface;
    struct pollfd *pfd;
    ucs_status_t status;
    nfds_t nfds;
    int ret;

    ucs_trace_func("worker %p", worker);

    UCP_THREAD_CS_ENTER_CONDITIONAL(&worker->mt_lock);

    status = ucp_worker_arm(worker);
    if (status == UCS_ERR_BUSY) { /* if UCS_ERR_BUSY returned - no poll() must called */
        status = UCS_OK;
        goto out;
    } else if (status != UCS_OK) {
        goto out;
    }

    if (worker->flags & UCP_WORKER_FLAG_EXTERNAL_EVENT_FD) {
        pfd = ucs_alloca(sizeof(*pfd) * worker->context->num_tls);
        nfds = 0;
        ucs_list_for_each(wiface, &worker->arm_ifaces, arm_list) {
            pfd[nfds].fd     = wiface->event_fd;
            pfd[nfds].events = POLLIN;
            ++nfds;
        }
    } else {
        pfd = ucs_alloca(sizeof(*pfd));
        pfd->fd      = worker->epfd;
        pfd->events  = POLLIN;
        nfds         = 1;
    }

    for (;;) {
        ret = poll(pfd, nfds, -1);
        if (ret >= 0) {
            ucs_assertv(ret == 1, "ret=%d", ret);
            status = UCS_OK;
            goto out;
        } else {
            if (errno != EINTR) {
                ucs_error("poll(nfds=%d) returned %d: %m", (int)nfds, ret);
                status = UCS_ERR_IO_ERROR;
                goto out;
            }
        }
    }

out:
    UCP_THREAD_CS_EXIT_CONDITIONAL(&worker->mt_lock);
    return status;
}

ucs_status_t ucp_worker_signal(ucp_worker_h worker)
{
    ucs_status_t status;

    ucs_trace_func("worker %p", worker);

    UCP_THREAD_CS_ENTER_CONDITIONAL(&worker->mt_lock);
    status = ucp_worker_wakeup_signal_fd(worker);
    UCP_THREAD_CS_EXIT_CONDITIONAL(&worker->mt_lock);

    return status;
}

ucs_status_t ucp_worker_get_address(ucp_worker_h worker, ucp_address_t **address_p,
                                    size_t *address_length_p)
{
    ucs_status_t status;

    UCP_THREAD_CS_ENTER_CONDITIONAL(&worker->mt_lock);

    status = ucp_address_pack(worker, NULL, -1, NULL, address_length_p,
                              (void**)address_p);

    UCP_THREAD_CS_EXIT_CONDITIONAL(&worker->mt_lock);

    return status;
}

void ucp_worker_release_address(ucp_worker_h worker, ucp_address_t *address)
{
    ucs_free(address);
}

ucp_ep_h ucp_worker_get_reply_ep(ucp_worker_h worker, uint64_t dest_uuid)
{
    ucs_status_t status;
    ucp_ep_h ep;

    UCS_ASYNC_BLOCK(&worker->async);

    ep = ucp_worker_ep_find(worker, dest_uuid);
    if (ep == NULL) {
        status = ucp_ep_create_stub(worker, dest_uuid, "for-sending-reply", &ep);
        if (status != UCS_OK) {
            goto err;
        }
    } else {
        ucs_debug("found reply ep %p to uuid %"PRIx64, ep, dest_uuid);
    }

    UCS_ASYNC_UNBLOCK(&worker->async);
    return ep;

err:
    UCS_ASYNC_UNBLOCK(&worker->async);
    ucs_fatal("failed to create reply endpoint: %s", ucs_status_string(status));
}

ucp_request_t *ucp_worker_allocate_reply(ucp_worker_h worker, uint64_t dest_uuid)
{
    ucp_request_t *req;

    req = ucp_request_get(worker);
    if (req == NULL) {
        ucs_fatal("could not allocate request");
    }

    req->flags   = 0;
    req->send.ep = ucp_worker_get_reply_ep(worker, dest_uuid);
    return req;
}

void ucp_worker_print_info(ucp_worker_h worker, FILE *stream)
{
    ucp_context_h context = worker->context;
    ucp_address_t *address;
    size_t address_length;
    ucs_status_t status;
    ucp_rsc_index_t rsc_index;
    int first;

    UCP_THREAD_CS_ENTER_CONDITIONAL(&worker->mt_lock);

    fprintf(stream, "#\n");
    fprintf(stream, "# UCP worker '%s'\n", ucp_worker_get_name(worker));
    fprintf(stream, "#\n");

    status = ucp_worker_get_address(worker, &address, &address_length);
    if (status == UCS_OK) {
        ucp_worker_release_address(worker, address);
        fprintf(stream, "#                 address: %zu bytes\n", address_length);
    } else {
        fprintf(stream, "# <failed to get address>\n");
    }

    if (context->config.features & (UCP_FEATURE_AMO32|UCP_FEATURE_AMO64)) {
        fprintf(stream, "#                 atomics: ");
        first = 1;
        for (rsc_index = 0; rsc_index < worker->context->num_tls; ++rsc_index) {
            if (worker->atomic_tls & UCS_BIT(rsc_index)) {
                if (!first) {
                    fprintf(stream, ", ");
                }
                fprintf(stream, "%d:"UCT_TL_RESOURCE_DESC_FMT, rsc_index,
                        UCT_TL_RESOURCE_DESC_ARG(&context->tl_rscs[rsc_index].tl_rsc));
                first = 0;
            }
        }
        fprintf(stream, "\n");
    }

    fprintf(stream, "#\n");

    UCP_THREAD_CS_EXIT_CONDITIONAL(&worker->mt_lock);
}<|MERGE_RESOLUTION|>--- conflicted
+++ resolved
@@ -1038,10 +1038,6 @@
 
 void ucp_listener_destroy(ucp_listener_h listener)
 {
-<<<<<<< HEAD
-=======
-    return UCS_OK;
->>>>>>> 86e27d75
 }
 
 ucs_status_t ucp_worker_create(ucp_context_h context,
