/**
 * Copyright (C) Mellanox Technologies Ltd. 2001-2015.  ALL RIGHTS RESERVED.
 * Copyright (C) Los Alamos National Security, LLC. 2019 ALL RIGHTS RESERVED.
 *
 * See file LICENSE for terms.
 */

#ifndef UCP_EP_H_
#define UCP_EP_H_

#include "ucp_types.h"

#include <ucp/wireup/ep_match.h>
#include <uct/api/uct.h>
#include <ucs/datastruct/queue.h>
#include <ucs/stats/stats.h>
#include <ucs/datastruct/strided_alloc.h>
#include <ucs/debug/assert.h>


#define UCP_MAX_IOV                16UL


/* Configuration */
typedef uint16_t                   ucp_ep_cfg_index_t;


/* Endpoint flags type */
#if ENABLE_DEBUG_DATA || UCS_ENABLE_ASSERT
typedef uint32_t                   ucp_ep_flags_t;
#else
typedef uint16_t                   ucp_ep_flags_t;
#endif


/**
 * Endpoint flags
 */
enum {
    UCP_EP_FLAG_LOCAL_CONNECTED        = UCS_BIT(0), /* All local endpoints are connected */
    UCP_EP_FLAG_REMOTE_CONNECTED       = UCS_BIT(1), /* All remote endpoints are connected */
    UCP_EP_FLAG_CONNECT_REQ_QUEUED     = UCS_BIT(2), /* Connection request was queued */
    UCP_EP_FLAG_FAILED                 = UCS_BIT(3), /* EP is in failed state */
    UCP_EP_FLAG_USED                   = UCS_BIT(4), /* EP is in use by the user */
    UCP_EP_FLAG_STREAM_HAS_DATA        = UCS_BIT(5), /* EP has data in the ext.stream.match_q */
    UCP_EP_FLAG_ON_MATCH_CTX           = UCS_BIT(6), /* EP is on match queue */
    UCP_EP_FLAG_DEST_EP                = UCS_BIT(7), /* dest_ep_ptr is valid */
    UCP_EP_FLAG_LISTENER               = UCS_BIT(8), /* EP holds pointer to a listener
                                                        (on server side due to receiving partial
                                                        worker address from the client) */
    UCP_EP_FLAG_CONNECT_PRE_REQ_QUEUED = UCS_BIT(9), /* Pre-Connection request was queued */
    UCP_EP_FLAG_CLOSED                 = UCS_BIT(10),/* EP was closed */
    UCP_EP_FLAG_CLOSE_REQ_VALID        = UCS_BIT(11),/* close protocol is started and
                                                        close_req is valid */
<<<<<<< HEAD
    UCP_EP_FLAG_ERR_HANDLER_INVOKED    = UCS_BIT(12),/* EP was invalidated for any user ops
                                                        excepting close, but all posted ops
                                                        might be able to be completed successfully,
                                                        err callback has been invoked if set. */
=======
    UCP_EP_FLAG_ERR_HANDLER_INVOKED    = UCS_BIT(12),/* error handler was called */
>>>>>>> 5d3cf63d

    /* DEBUG bits */
    UCP_EP_FLAG_CONNECT_REQ_SENT       = UCS_BIT(16),/* DEBUG: Connection request was sent */
    UCP_EP_FLAG_CONNECT_REP_SENT       = UCS_BIT(17),/* DEBUG: Connection reply was sent */
    UCP_EP_FLAG_CONNECT_ACK_SENT       = UCS_BIT(18),/* DEBUG: Connection ACK was sent */
    UCP_EP_FLAG_CONNECT_REQ_IGNORED    = UCS_BIT(19),/* DEBUG: Connection request was ignored */
    UCP_EP_FLAG_CONNECT_PRE_REQ_SENT   = UCS_BIT(20),/* DEBUG: Connection pre-request was sent */
    UCP_EP_FLAG_SOCKADDR_PARTIAL_ADDR  = UCS_BIT(21),/* DEBUG: Partial worker address was sent
                                                               to the remote peer when starting
                                                               connection establishment on this EP */
    UCP_EP_FLAG_FLUSH_STATE_VALID      = UCS_BIT(22) /* DEBUG: flush_state is valid */
};


/**
 * UCP endpoint statistics counters
 */
enum {
    UCP_EP_STAT_TAG_TX_EAGER,
    UCP_EP_STAT_TAG_TX_EAGER_SYNC,
    UCP_EP_STAT_TAG_TX_RNDV,
    UCP_EP_STAT_LAST
};


/**
 * Endpoint init flags
 */
enum {
    UCP_EP_INIT_FLAG_MEM_TYPE          = UCS_BIT(0),  /**< Endpoint for local mem type transfers */
    UCP_EP_INIT_CREATE_AM_LANE         = UCS_BIT(1),  /**< Endpoint requires an AM lane */
    UCP_EP_INIT_CM_WIREUP_CLIENT       = UCS_BIT(2),  /**< Endpoint wireup protocol is based on CM,
                                                           client side */
    UCP_EP_INIT_CM_WIREUP_SERVER       = UCS_BIT(3),  /**< Endpoint wireup protocol is based on CM,
                                                           server side */
    UCP_EP_INIT_ERR_MODE_PEER_FAILURE  = UCS_BIT(4)   /**< Endpoint requires an
                                                           @ref UCP_ERR_HANDLING_MODE_PEER */
};


#define UCP_EP_STAT_TAG_OP(_ep, _op) \
    UCS_STATS_UPDATE_COUNTER((_ep)->stats, UCP_EP_STAT_TAG_TX_##_op, 1);


/*
 * Endpoint configuration key.
 * This is filled by to the transport selection logic, according to the local
 * resources and set of remote addresses.
 */
typedef struct ucp_ep_config_key {

    ucp_lane_index_t       num_lanes;    /* Number of active lanes */

    struct {
        ucp_rsc_index_t    rsc_index;    /* Resource index */
        ucp_lane_index_t   proxy_lane;   /* UCP_NULL_LANE - no proxy
                                            otherwise - in which lane the real
                                            transport endpoint is stored */
        ucp_md_index_t     dst_md_index; /* Destination memory domain index */
        uint8_t            path_index;   /* Device path index */
    } lanes[UCP_MAX_LANES];

    ucp_lane_index_t       am_lane;      /* Lane for AM (can be NULL) */
    ucp_lane_index_t       tag_lane;     /* Lane for tag matching offload (can be NULL) */
    ucp_lane_index_t       wireup_lane;  /* Lane for wireup messages (can be NULL) */
    ucp_lane_index_t       cm_lane;      /* Lane for holding a CM connection */

    /* Lanes for remote memory access, sorted by priority, highest first */
    ucp_lane_index_t       rma_lanes[UCP_MAX_LANES];

    /* Lanes for high-bw memory access, sorted by priority, highest first */
    ucp_lane_index_t       rma_bw_lanes[UCP_MAX_LANES];

    /* Lane for obtaining remote memory pointer */
    ucp_lane_index_t       rkey_ptr_lane;

    /* Lanes for atomic operations, sorted by priority, highest first */
    ucp_lane_index_t       amo_lanes[UCP_MAX_LANES];

    /* Lanes for high-bw active messages, sorted by priority, highest first */
    ucp_lane_index_t       am_bw_lanes[UCP_MAX_LANES];

    /* Local memory domains to send remote keys for in high-bw rma protocols
     * NOTE: potentially it can be different than what is imposed by rma_bw_lanes,
     * since these are the MDs used by remote side for accessing our memory. */
    ucp_md_map_t           rma_bw_md_map;

    /* Bitmap of remote mds which are reachable from this endpoint (with any set
     * of transports which could be selected in the future).
     */
    ucp_md_map_t           reachable_md_map;

    /* Array with popcount(reachable_md_map) elements, each entry holds the local
     * component index to be used for unpacking remote key from each set bit in
     * reachable_md_map */
    ucp_rsc_index_t        *dst_md_cmpts;

    /* Error handling mode */
    ucp_err_handling_mode_t    err_mode;
    ucs_status_t               status;
} ucp_ep_config_key_t;


/*
 * Configuration for RMA protocols
 */
typedef struct ucp_ep_rma_config {
    ssize_t                max_put_short;    /* Maximal payload of put short */
    size_t                 max_put_bcopy;    /* Maximal total size of put_bcopy */
    size_t                 max_put_zcopy;
    ssize_t                max_get_short;    /* Maximal payload of get short */
    size_t                 max_get_bcopy;    /* Maximal total size of get_bcopy */
    size_t                 max_get_zcopy;
    size_t                 put_zcopy_thresh;
    size_t                 get_zcopy_thresh;
} ucp_ep_rma_config_t;


/*
 * Configuration for AM and tag offload protocols
 */
typedef struct ucp_ep_msg_config {
        ssize_t            max_short;
        size_t             max_bcopy;
        size_t             max_zcopy;
        size_t             max_iov;

        /* zero-copy threshold for operations which do not have to wait for remote side */
        size_t             zcopy_thresh[UCP_MAX_IOV];

        /* zero-copy threshold for mem type buffers */
        size_t             mem_type_zcopy_thresh[UCS_MEMORY_TYPE_LAST];

        /* zero-copy threshold for operations which anyways have to wait for remote side */
        size_t             sync_zcopy_thresh[UCP_MAX_IOV];
        uint8_t            zcopy_auto_thresh; /* if != 0 the zcopy enabled */
} ucp_ep_msg_config_t;


/*
 * Thresholds with and without non-host memory
 */
typedef struct ucp_memtype_thresh {
        ssize_t            memtype_on;
        ssize_t            memtype_off;
} ucp_memtype_thresh_t;


typedef struct ucp_ep_config {

    /* A key which uniquely defines the configuration, and all other fields of
     * configuration (in the current worker) and defined only by it.
     */
    ucp_ep_config_key_t     key;

    /* Bitmap of which lanes are p2p; affects the behavior of connection
     * establishment protocols.
     */
    ucp_lane_map_t          p2p_lanes;

    /* Configuration for each lane that provides RMA */
    ucp_ep_rma_config_t     rma[UCP_MAX_LANES];

    /* Threshold for switching from put_short to put_bcopy */
    size_t                  bcopy_thresh;

    /* Configuration for AM lane */
    ucp_ep_msg_config_t     am;

    /* MD index of each lane */
    ucp_md_index_t          md_index[UCP_MAX_LANES];

    struct {
        /* Protocols used for tag matching operations
         * (can be AM based or tag offload). */
        const ucp_request_send_proto_t   *proto;
        const ucp_request_send_proto_t   *sync_proto;

        /* Lane used for tag matching operations. */
        ucp_lane_index_t    lane;

        /* Maximal size for eager short. */
        ucp_memtype_thresh_t max_eager_short;

        /* Configuration of the lane used for eager protocols
         * (can be AM or tag offload). */
        ucp_ep_msg_config_t eager;

        struct {
            /* Maximal total size of rndv_get_zcopy */
            size_t          max_get_zcopy;
            /* Minimal size of rndv_get_zcopy */
            size_t          min_get_zcopy;
            /* Can the message > `max_get_zcopy` be split to
             * the segments that are >= `min_get_zcopy` */
            int             get_zcopy_split;
            /* Maximal total size of rndv_put_zcopy */
            size_t          max_put_zcopy;
            /* Minimal size of rndv_put_zcopy */
            size_t          min_put_zcopy;
            /* Can the message > `max_put_zcopy` be split to
             * the segments that are >= `min_put_zcopy` */
            int             put_zcopy_split;
            /* Threshold for switching from eager to RMA based rendezvous */
            size_t          rma_thresh;
            /* Threshold for switching from eager to AM based rendezvous */
            size_t          am_thresh;
            /* Total size of packed rkey, according to high-bw md_map */
            size_t          rkey_size;
            /* remote memory domains which support rkey_ptr */
            ucp_md_map_t    rkey_ptr_dst_mds;
            /* Lanes for GET zcopy */
            ucp_lane_index_t get_zcopy_lanes[UCP_MAX_LANES];
            /* Lanes for PUT zcopy */
            ucp_lane_index_t put_zcopy_lanes[UCP_MAX_LANES];
            /* BW based scale factor */
            double           scale[UCP_MAX_LANES];
        } rndv;

        /* special thresholds for the ucp_tag_send_nbr() */
        struct {
            /* Threshold for switching from eager to RMA based rendezvous */
            size_t          rma_thresh;
            /* Threshold for switching from eager to AM based rendezvous */
            size_t          am_thresh;
        } rndv_send_nbr;

        struct {
            /* Maximal size for eager short. */
            ucp_memtype_thresh_t max_eager_short;

            /* Maximal iov count for RNDV offload */
            size_t          max_rndv_iov;
            /* Maximal total size for RNDV offload */
            size_t          max_rndv_zcopy;
        } offload;
    } tag;

    struct {
        /* Protocols used for stream operations
         * (currently it's only AM based). */
        const ucp_request_send_proto_t   *proto;
    } stream;
    
    struct {
        /* Protocols used for am operations */
        const ucp_request_send_proto_t   *proto;
        const ucp_request_send_proto_t   *reply_proto;
    } am_u;

} ucp_ep_config_t;


/**
 * Protocol layer endpoint, represents a connection to a remote worker
 */
typedef struct ucp_ep {
    ucp_worker_h                  worker;        /* Worker this endpoint belongs to */

    ucp_ep_cfg_index_t            cfg_index;     /* Configuration index */
    ucp_ep_conn_sn_t              conn_sn;       /* Sequence number for remote connection */
    ucp_lane_index_t              am_lane;       /* Cached value */
    ucp_ep_flags_t                flags;         /* Endpoint flags */

    /* TODO allocate ep dynamically according to number of lanes */
    uct_ep_h                      uct_eps[UCP_MAX_LANES]; /* Transports for every lane */

#if ENABLE_DEBUG_DATA
    char                          peer_name[UCP_WORKER_NAME_MAX];
#endif

    UCS_STATS_NODE_DECLARE(stats)

} ucp_ep_t;


/**
 * Status of protocol-level remote completions
 */
typedef struct {
    ucs_queue_head_t              reqs;         /* Queue of flush requests which
                                                   are waiting for remote completion */
    uint32_t                      send_sn;      /* Sequence number of sent operations */
    uint32_t                      cmpl_sn;      /* Sequence number of completions */
} ucp_ep_flush_state_t;


/**
 * Status of protocol-level remote completions
 */
typedef struct {
    ucp_request_t             *req;             /* Flush request which is
                                                   used in close protocol */
} ucp_ep_close_proto_req_t;

/*
 * Endpoint extension for generic non fast-path data
 */
typedef struct {
    uintptr_t                     dest_ep_ptr;   /* Remote EP pointer */
    void                          *user_data;    /* User data associated with ep */
    ucs_list_link_t               ep_list;       /* List entry in worker's all eps list */
    ucp_err_handler_cb_t          err_cb;        /* Error handler */

    /* Endpoint match context and remote completion status are mutually exclusive,
     * since remote completions are counted only after the endpoint is already
     * matched to a remote peer.
     */
    union {
        ucp_ep_match_t            ep_match;      /* Matching with remote endpoints */
        ucp_ep_flush_state_t      flush_state;   /* Remove completion status */
        ucp_listener_h            listener;      /* Listener that may be associated with ep */
        ucp_ep_close_proto_req_t  close_req;     /* Close protocol request */
    };
} ucp_ep_ext_gen_t;


/*
 * Endpoint extension for specific protocols
 */
typedef struct {
    struct {
        ucs_list_link_t           ready_list;    /* List entry in worker's EP list */
        ucs_queue_head_t          match_q;       /* Queue of receive data or requests,
                                                    depends on UCP_EP_FLAG_STREAM_HAS_DATA */
    } stream;

    struct {
        ucs_list_link_t           started_ams;
    } am;
} ucp_ep_ext_proto_t;


enum {
    UCP_WIREUP_SA_DATA_FULL_ADDR = 0,   /* Sockaddr client data contains full
                                           address. */
    UCP_WIREUP_SA_DATA_PARTIAL_ADDR,    /* Sockaddr client data contains partial
                                           address, wireup protocol requires
                                           extra MSGs. */
    UCP_WIREUP_SA_DATA_CM_ADDR          /* Sockaddr client data contains address
                                           for CM based wireup: there is only
                                           iface and ep address of transport
                                           lanes, remote device address is
                                           provided by CM and has to be added to
                                           unpacked UCP address locally. */
};


struct ucp_wireup_sockaddr_data {
    uintptr_t                 ep_ptr;        /**< Endpoint pointer */
    uint8_t                   err_mode;      /**< Error handling mode */
    uint8_t                   addr_mode;     /**< The attached address format
                                                  defined by
                                                  UCP_WIREUP_SA_DATA_xx */
    uint8_t                   dev_index;     /**< Device address index used to
                                                  build remote address in
                                                  UCP_WIREUP_SA_DATA_CM_ADDR
                                                  mode */
    /* packed worker address follows */
} UCS_S_PACKED;


typedef struct ucp_conn_request {
    ucp_listener_h              listener;
    union {
        uct_listener_h          listener;
        uct_iface_h             iface;
    } uct;
    uct_conn_request_h          uct_req;
    char                        dev_name[UCT_DEVICE_NAME_MAX];
    uct_device_addr_t           *remote_dev_addr;
    struct sockaddr_storage     client_address;
    ucp_wireup_sockaddr_data_t  sa_data;
    /* packed worker address follows */
} ucp_conn_request_t;


void ucp_ep_config_key_reset(ucp_ep_config_key_t *key);

void ucp_ep_config_lane_info_str(ucp_context_h context,
                                 const ucp_ep_config_key_t *key,
                                 const unsigned *addr_indices,
                                 ucp_lane_index_t lane,
                                 ucp_rsc_index_t aux_rsc_index,
                                 char *buf, size_t max);

ucs_status_t ucp_ep_new(ucp_worker_h worker, const char *peer_name,
                        const char *message, ucp_ep_h *ep_p);

void ucp_ep_delete(ucp_ep_h ep);

ucs_status_t ucp_ep_init_create_wireup(ucp_ep_h ep, unsigned ep_init_flags,
                                       ucp_wireup_ep_t **wireup_ep);

ucs_status_t ucp_ep_create_to_worker_addr(ucp_worker_h worker,
                                          uint64_t local_tl_bitmap,
                                          const ucp_unpacked_address_t *remote_address,
                                          unsigned ep_init_flags,
                                          const char *message, ucp_ep_h *ep_p);

ucs_status_t ucp_ep_create_server_accept(ucp_worker_h worker,
                                         const ucp_conn_request_h conn_request,
                                         ucp_ep_h *ep_p);

ucs_status_ptr_t ucp_ep_flush_internal(ucp_ep_h ep, unsigned uct_flags,
                                       ucp_send_callback_t req_cb,
                                       unsigned req_flags,
                                       ucp_request_t *worker_req,
                                       ucp_request_callback_t flushed_cb,
                                       const char *debug_name);

ucs_status_t
ucp_ep_create_sockaddr_aux(ucp_worker_h worker, unsigned ep_init_flags,
                           const ucp_unpacked_address_t *remote_address,
                           ucp_ep_h *ep_p);

void ucp_ep_config_key_set_err_mode(ucp_ep_config_key_t *key,
                                    unsigned ep_init_flags);

void ucp_ep_err_pending_purge(uct_pending_req_t *self, void *arg);

void ucp_ep_disconnected(ucp_ep_h ep, int force);

void ucp_ep_destroy_internal(ucp_ep_h ep);

void ucp_ep_cleanup_lanes(ucp_ep_h ep);

int ucp_ep_is_sockaddr_stub(ucp_ep_h ep);

ucs_status_t ucp_ep_config_init(ucp_worker_h worker, ucp_ep_config_t *config,
                                const ucp_ep_config_key_t *key);

void ucp_ep_config_cleanup(ucp_worker_h worker, ucp_ep_config_t *config);

int ucp_ep_config_is_equal(const ucp_ep_config_key_t *key1,
                           const ucp_ep_config_key_t *key2);

int ucp_ep_config_get_multi_lane_prio(const ucp_lane_index_t *lanes,
                                      ucp_lane_index_t lane);

size_t ucp_ep_config_get_zcopy_auto_thresh(size_t iovcnt,
                                           const uct_linear_growth_t *reg_cost,
                                           const ucp_context_h context,
                                           double bandwidth);

ucs_status_t ucp_worker_create_mem_type_endpoints(ucp_worker_h worker);

ucp_wireup_ep_t * ucp_ep_get_cm_wireup_ep(ucp_ep_h ep);

uint64_t ucp_ep_get_tl_bitmap(ucp_ep_h ep);

uct_ep_h ucp_ep_get_cm_uct_ep(ucp_ep_h ep);

int ucp_ep_is_cm_local_connected(ucp_ep_h ep);

unsigned ucp_ep_local_disconnect_progress(void *arg);

size_t ucp_ep_tag_offload_min_rndv_thresh(ucp_ep_config_t *config);

void ucp_ep_invoke_err_cb(ucp_ep_h ep, ucs_status_t status);

int ucp_ep_config_test_rndv_support(const ucp_ep_config_t *config);

#endif<|MERGE_RESOLUTION|>--- conflicted
+++ resolved
@@ -52,14 +52,7 @@
     UCP_EP_FLAG_CLOSED                 = UCS_BIT(10),/* EP was closed */
     UCP_EP_FLAG_CLOSE_REQ_VALID        = UCS_BIT(11),/* close protocol is started and
                                                         close_req is valid */
-<<<<<<< HEAD
-    UCP_EP_FLAG_ERR_HANDLER_INVOKED    = UCS_BIT(12),/* EP was invalidated for any user ops
-                                                        excepting close, but all posted ops
-                                                        might be able to be completed successfully,
-                                                        err callback has been invoked if set. */
-=======
     UCP_EP_FLAG_ERR_HANDLER_INVOKED    = UCS_BIT(12),/* error handler was called */
->>>>>>> 5d3cf63d
 
     /* DEBUG bits */
     UCP_EP_FLAG_CONNECT_REQ_SENT       = UCS_BIT(16),/* DEBUG: Connection request was sent */
